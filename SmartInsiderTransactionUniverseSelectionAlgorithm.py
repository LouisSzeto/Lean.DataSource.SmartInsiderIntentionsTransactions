# QUANTCONNECT.COM - Democratizing Finance, Empowering Individuals.
# Lean Algorithmic Trading Engine v2.0. Copyright 2014 QuantConnect Corporation.
#
# Licensed under the Apache License, Version 2.0 (the "License");
# you may not use this file except in compliance with the License.
# You may obtain a copy of the License at http://www.apache.org/licenses/LICENSE-2.0
#
# Unless required by applicable law or agreed to in writing, software
# distributed under the License is distributed on an "AS IS" BASIS,
# WITHOUT WARRANTIES OR CONDITIONS OF ANY KIND, either express or implied.
# See the License for the specific language governing permissions and
# limitations under the License.

from AlgorithmImports import *

class SmartInsiderTransactionUniverseAlgorithm(QCAlgorithm): 
    def Initialize(self):
        # Data ADDED via universe selection is added with Daily resolution.
        self.UniverseSettings.Resolution = Resolution.Daily

        self.SetStartDate(2022, 2, 14)
        self.SetEndDate(2022, 2, 18)
        self.SetCash(100000)

        # add a custom universe data source (defaults to usa-equity)
<<<<<<< HEAD
        self.AddUniverse(SmartInsiderTransactionUniverse, "SmartInsiderTransactionUniverse", Resolution.Daily, self.UniverseSelection)
        
=======
        self.AddUniverse(SmartInsiderTransactionsUniverse, "SmartInsiderTransactionsUniverse", Resolution.Daily, self.UniverseSelection)

>>>>>>> 20ffc456
    def UniverseSelection(self, data):
        for datum in data:
            self.Log(f"{datum.Symbol},{datum.Amount},{datum.MinimumExecutionPrice},{datum.MaximumExecutionPrice},{datum.USDValue},{datum.BuybackPercentage},{datum.VolumePercentage},{datum.USDMarketCap}")

        # define our selection criteria
        return [d.Symbol for d in data \
                    if d.BuybackPercentage > 0.005 \
                    and d.USDMarketCap > 100000000]

    def OnSecuritiesChanged(self, changes):
        self.Log(changes.ToString())<|MERGE_RESOLUTION|>--- conflicted
+++ resolved
@@ -23,13 +23,8 @@
         self.SetCash(100000)
 
         # add a custom universe data source (defaults to usa-equity)
-<<<<<<< HEAD
         self.AddUniverse(SmartInsiderTransactionUniverse, "SmartInsiderTransactionUniverse", Resolution.Daily, self.UniverseSelection)
         
-=======
-        self.AddUniverse(SmartInsiderTransactionsUniverse, "SmartInsiderTransactionsUniverse", Resolution.Daily, self.UniverseSelection)
-
->>>>>>> 20ffc456
     def UniverseSelection(self, data):
         for datum in data:
             self.Log(f"{datum.Symbol},{datum.Amount},{datum.MinimumExecutionPrice},{datum.MaximumExecutionPrice},{datum.USDValue},{datum.BuybackPercentage},{datum.VolumePercentage},{datum.USDMarketCap}")
